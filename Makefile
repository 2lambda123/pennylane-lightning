PYTHON3 := $(shell which python3 2>/dev/null)

PYTHON := python3
COVERAGE := --cov=pennylane_lightning --cov-report term-missing --cov-report=html:coverage_html_report
TESTRUNNER := -m pytest tests --tb=short

LIGHTNING_CPP_DIR := pennylane_lightning/src/

.PHONY: help
help:
	@echo "Please use \`make <target>' where <target> is one of"
	@echo "  install            to install PennyLane-Lightning"
	@echo "  wheel              to build the PennyLane-Lightning wheel"
	@echo "  dist               to package the source distribution"
	@echo "  docs               to generate documents"
	@echo "  clean              to delete all temporary, cache, and build files"
	@echo "  clean-docs         to delete all built documentation"
	@echo "  test               to run the test suite"
	@echo "  test-cpp           to run the C++ test suite"
	@echo "  test-python        to run the Python test suite"
	@echo "  coverage           to generate a coverage report"
	@echo "  format [check=1]   to apply C++ and Python formatter; use with 'check=1' to check instead of modify (requires black and clang-format)"
	@echo "  format [version=?] to apply C++ and Python formatter; use with 'version={version}' to check or modify with clang-format-{version} instead of clang-format"
	@echo "  check-tidy         to build PennyLane-Lightning with ENABLE_CLANG_TIDY=ON (requires clang-tidy & CMake)"

.PHONY: install
install:
ifndef PYTHON3
	@echo "To install PennyLane-Lightning you need to have Python 3 installed"
endif
	$(PYTHON) setup.py install

.PHONY: wheel
wheel:
	$(PYTHON) setup.py bdist_wheel

.PHONY: dist
dist:
	$(PYTHON) setup.py sdist

.PHONY : clean
clean:
	$(PYTHON) setup.py clean --all
	$(MAKE) -C doc clean
	find . -type d -name '__pycache__' -exec rm -r {} \+
	rm -rf dist
	rm -rf build
	rm -rf BuildTests BuildBench BuildGBench
	rm -rf .coverage coverage_html_report/
	rm -rf tmp
	rm -rf *.dat
	rm -rf pennylane_lightning/lightning_qubit_ops*

docs:
	$(MAKE) -C doc html

.PHONY : clean-docs
clean-docs:
	$(MAKE) -C doc clean

.PHONY : test-builtin test-suite test-python coverage test-cpp
test-builtin:
	$(PYTHON) -I $(TESTRUNNER)

test-suite:
	pl-device-test --device lightning.qubit --skip-ops --shots=20000
	pl-device-test --device lightning.qubit --shots=None --skip-ops

test-python: test-builtin test-suite

coverage:
	@echo "Generating coverage report..."
	$(PYTHON) $(TESTRUNNER) $(COVERAGE)
	pl-device-test --device lightning.qubit --skip-ops --shots=20000 $(COVERAGE) --cov-append
	pl-device-test --device lightning.qubit --shots=None --skip-ops $(COVERAGE) --cov-append

test-cpp:
	rm -rf ./BuildTests
	cmake $(LIGHTNING_CPP_DIR) -BBuildTests -DBUILD_TESTS=ON
	cmake --build ./BuildTests --target runner
	cmake --build ./BuildTests --target test

test-cpp-blas:
	rm -rf ./BuildTests
	cmake $(LIGHTNING_CPP_DIR) -BBuildTests -DBUILD_TESTS=ON -DENABLE_BLAS=ON
	cmake --build ./BuildTests --target runner
	cmake --build ./BuildTests --target test

test-cpp-omp:
	rm -rf ./BuildTests
	cmake $(LIGHTNING_CPP_DIR) -BBuildTests -DBUILD_TESTS=ON -DENABLE_OPENMP=ON
	cmake --build ./BuildTests --target runner
	cmake --build ./BuildTests --target test

<<<<<<< HEAD
test-cpp-kokkos-omp:
	rm -rf ./BuildTests
	cmake $(LIGHTNING_CPP_DIR) -BBuildTests -DBUILD_TESTS=ON -DENABLE_KOKKOS=ON -DENABLE_OPENMP=ON
	cmake --build ./BuildTests --target runner
	cmake --build ./BuildTests --target test

#OPENMP is turned OFF for testing KOKKOS THREADS.
test-cpp-kokkos-threads:
	rm -rf ./BuildTests
	cmake $(LIGHTNING_CPP_DIR) -BBuildTests -DBUILD_TESTS=ON -DENABLE_KOKKOS=ON -DENABLE_THREADS=ON -DENABLE_OPENMP=OFF
	cmake --build ./BuildTests --target runner
	cmake --build ./BuildTests --target test

test-cpp-kokkos-serial:
	rm -rf ./BuildTests
	cmake $(LIGHTNING_CPP_DIR) -BBuildTests -DBUILD_TESTS=ON -DENABLE_KOKKOS=ON -DENABLE_BLAS=OFF -DENABLE_THREADS=OFF -DENABLE_OPENMP=OFF
	cmake --build ./BuildTests --target runner
	cmake --build ./BuildTests --target test

.PHONY: benchmark
benchmark:
	cmake --build BuildBench --target clean || true
	rm -rf ./BuildBench/CMakeCache.txt ./BuildBench/compiler_info.txt ./BuildBench/run_gate_benchmark.sh
	cmake $(LIGHTNING_CPP_DIR) -BBuildBench -DBUILD_EXAMPLES=ON -DCMAKE_BUILD_TYPE=Release -DENABLE_AVX=ON
	cmake --build ./BuildBench

=======
>>>>>>> fab55ea9
.PHONY: gbenchmark
gbenchmark:
	rm -rf ./BuildGBench
	cmake $(LIGHTNING_CPP_DIR) -BBuildGBench -DBUILD_BENCHMARKS=ON -DENABLE_OPENMP=ON -DENABLE_BLAS=ON -DCMAKE_BUILD_TYPE=Release
	cmake --build ./BuildGBench 

.PHONY: format format-cpp format-python
format: format-cpp format-python

format-cpp:
ifdef check
	./bin/format --check --cfversion $(if $(version:-=),$(version),0) ./pennylane_lightning/src
else
	./bin/format --cfversion $(if $(version:-=),$(version),0) ./pennylane_lightning/src
endif

format-python:
ifdef check
	black -l 100 ./pennylane_lightning/ ./tests --check
else
	black -l 100 ./pennylane_lightning/ ./tests
endif

.PHONY: check-tidy
check-tidy:
	rm -rf ./Build
	cmake . -BBuild -DENABLE_CLANG_TIDY=ON -DBUILD_TESTS=ON
	cmake --build ./Build<|MERGE_RESOLUTION|>--- conflicted
+++ resolved
@@ -92,7 +92,6 @@
 	cmake --build ./BuildTests --target runner
 	cmake --build ./BuildTests --target test
 
-<<<<<<< HEAD
 test-cpp-kokkos-omp:
 	rm -rf ./BuildTests
 	cmake $(LIGHTNING_CPP_DIR) -BBuildTests -DBUILD_TESTS=ON -DENABLE_KOKKOS=ON -DENABLE_OPENMP=ON
@@ -119,8 +118,6 @@
 	cmake $(LIGHTNING_CPP_DIR) -BBuildBench -DBUILD_EXAMPLES=ON -DCMAKE_BUILD_TYPE=Release -DENABLE_AVX=ON
 	cmake --build ./BuildBench
 
-=======
->>>>>>> fab55ea9
 .PHONY: gbenchmark
 gbenchmark:
 	rm -rf ./BuildGBench
