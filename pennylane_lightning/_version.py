--- conflicted
+++ resolved
@@ -17,8 +17,4 @@
 """
 
 
-<<<<<<< HEAD
-__version__ = "0.28.0-dev7"
-=======
-__version__ = "0.29.0-dev"
->>>>>>> b8213b6f
+__version__ = "0.29.0-dev2"