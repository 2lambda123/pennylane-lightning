--- conflicted
+++ resolved
@@ -16,8 +16,4 @@
    Version number (major.minor.patch[-label])
 """
 
-<<<<<<< HEAD
-__version__ = "0.26.0"
-=======
-__version__ = "0.27.0-dev"
->>>>>>> 316459fa
+__version__ = "0.27.0-dev0"