// Copyright 2021 Xanadu Quantum Technologies Inc.

// Licensed under the Apache License, Version 2.0 (the "License");
// you may not use this file except in compliance with the License.
// You may obtain a copy of the License at

//     http://www.apache.org/licenses/LICENSE-2.0

// Unless required by applicable law or agreed to in writing, software
// distributed under the License is distributed on an "AS IS" BASIS,
// WITHOUT WARRANTIES OR CONDITIONS OF ANY KIND, either express or implied.
// See the License for the specific language governing permissions and
// limitations under the License.

/**
 * @file
 * Defines a class for the measurement of observables
 * in quantum states represented by the StateVector class.
 */

#pragma once

#include <algorithm>
#include <complex>
#include <cstdio>
#include <vector>

#include "StateVectorManaged.hpp"
#include "StateVectorRaw.hpp"
#include "Util.hpp"

namespace Pennylane {
using namespace Util;
/**
 * @brief Observable's Measurement Class.
 *
 * This class performs measurements in the state vector provided to its
 * constructor. Observables are defined by its operator(matrix) or through a
 * string-based function dispatch.
 *
 * @tparam fp_t Floating point precision of underlying measurements.
 */
template <class fp_t = double, class SVType = StateVectorRaw<fp_t>>
class Measures {
  private:
    const SVType &original_statevector;
    using CFP_t = std::complex<fp_t>;

  public:
    Measures(const SVType &provided_statevector)
        : original_statevector{provided_statevector} {};

    /**
     * @brief Probabilities of each computational basis state.
     *
     * @return Floating point std::vector with probabilities
     * in lexicographic order.
     */
<<<<<<< HEAD
    auto probs() -> vector<fp_t> {
        const complex<fp_t> *arr_data = original_statevector.getData();
        vector<fp_t> basis_probs(original_statevector.getLength(), 0);
=======
    std::vector<fp_t> probs() {
        const CFP_t *arr_data = original_statevector.getData();
        std::vector<fp_t> basis_probs(original_statevector.getLength(), 0);
>>>>>>> d9fd6d8a

        std::transform(arr_data, arr_data + original_statevector.getLength(),
                       basis_probs.begin(),
                       [](const CFP_t &z) -> fp_t { return std::norm(z); });

        return basis_probs;
    };

    /**
     * @brief Probabilities for a subset of the full system.
     *
     * @param wires Wires will restrict probabilities to a subset of the full
     * system.
     * @return Floating point std::vector with probabilities.
     * The basis columns are rearranged according to wires.
     */
<<<<<<< HEAD
    auto probs(const vector<size_t> &wires) -> vector<fp_t> {
=======
    std::vector<fp_t> probs(const std::vector<size_t> &wires) {
>>>>>>> d9fd6d8a
        // Determining index that would sort the vector.
        // This information is needed later.
        const std::vector<size_t> sorted_ind_wires(sorting_indices(wires));
        // Sorting wires.
        std::vector<size_t> sorted_wires(wires.size());
        for (size_t pos = 0; pos < wires.size(); pos++) {
            sorted_wires[pos] = wires[sorted_ind_wires[pos]];
        }
        // Determining probabilities for the sorted wires.
        const CFP_t *arr_data = original_statevector.getData();

        size_t num_qubits = original_statevector.getNumQubits();

        const std::vector<size_t> all_indices =
            IndicesUtil::generateBitPatterns(sorted_wires, num_qubits);
        const std::vector<size_t> all_offsets =
            IndicesUtil::generateBitPatterns(
                IndicesUtil::getIndicesAfterExclusion(sorted_wires, num_qubits),
                num_qubits);

        std::vector<fp_t> probabilities(all_indices.size(), 0);

        size_t ind_probs = 0;
        for (auto index : all_indices) {
            for (auto offset : all_offsets) {
                probabilities[ind_probs] += std::norm(arr_data[index + offset]);
            }
            ind_probs++;
        }
        // Transposing the probabilites tensor with the indices determined at
        // the begining.
        if (wires != sorted_wires) {
            probabilities =
                transpose_state_tensor(probabilities, sorted_ind_wires);
        }
        return probabilities;
    }
    /**
     * @brief Expected value of an observable.
     *
     * @param operation Square matrix in row-major order.
     * @param wires Wires where to apply the operator.
     * @return Floating point expected value of the observable.
     */
<<<<<<< HEAD
    template <typename op_type>
    auto expval(const op_type &operation, const vector<size_t> &wires) -> fp_t {
=======
    fp_t expval(const std::vector<CFP_t> &matrix,
                const std::vector<size_t> &wires) {
        // Copying the original state vector, for the application of the
        // observable operator.
        StateVectorManaged<fp_t> operator_statevector(original_statevector);

        operator_statevector.applyMatrix(matrix, wires);

        CFP_t expected_value = innerProdC(original_statevector.getData(),
                                          operator_statevector.getData(),
                                          original_statevector.getLength());
        return std::real(expected_value);
    };
    /**
     * @brief Expected value of an observable.
     *
     * @param operation String with the operator name.
     * @param wires Wires where to apply the operator.
     * @return Floating point expected value of the observable.
     */
    fp_t expval(const std::string &operation,
                const std::vector<size_t> &wires) {
>>>>>>> d9fd6d8a
        // Copying the original state vector, for the application of the
        // observable operator.
        StateVectorManaged<fp_t> operator_statevector(original_statevector);

        operator_statevector.applyOperation(operation, wires);

        CFP_t expected_value = innerProdC(original_statevector.getData(),
                                          operator_statevector.getData(),
                                          original_statevector.getLength());
        return std::real(expected_value);
    };

    /**
     * @brief Expected value for a list of observables.
     *
     * @param operations_list List of operations to measure.
     * Square matrix in row-major order or string with the operator name.
     * @param wires_list List of wires where to apply the operators.
     * @return Floating point std::vector with expected values for the
     * observables.
     */
    template <typename op_type>
<<<<<<< HEAD
    auto expval(const vector<op_type> &operations_list,
                const vector<vector<size_t>> &wires_list) -> vector<fp_t> {
=======
    std::vector<fp_t>
    expval(const std::vector<op_type> &operations_list,
           const std::vector<std::vector<size_t>> &wires_list) {
>>>>>>> d9fd6d8a
        if (operations_list.size() != wires_list.size()) {
            throw std::out_of_range("The lengths of the list of operations and "
                                    "wires do not match.");
        }

        std::vector<fp_t> expected_value_list;

        for (size_t index = 0; index < operations_list.size(); index++) {
            expected_value_list.emplace_back(
                expval(operations_list[index], wires_list[index]));
        }

        return expected_value_list;
    };

    /**
     * @brief Variance of an observable.
     *
     * @param operation Square matrix in row-major order or string with the
     * operator name.
     * @param wires Wires where to apply the operator.
     * @return Floating point with the variance of the observables.
     */
<<<<<<< HEAD
    template <typename op_type>
    auto var(const op_type &operation, const vector<size_t> &wires) -> fp_t {
=======
    fp_t var(const std::string &operation, const std::vector<size_t> &wires) {
>>>>>>> d9fd6d8a
        // Copying the original state vector, for the application of the
        // observable operator.
        StateVectorManaged<fp_t> operator_statevector(original_statevector);

        operator_statevector.applyOperation(operation, wires);

        fp_t mean_square = std::real(innerProdC(
            operator_statevector.getData(), operator_statevector.getData(),
            original_statevector.getLength()));
        fp_t squared_mean = std::real(innerProdC(
            original_statevector.getData(), operator_statevector.getData(),
            original_statevector.getLength()));
        squared_mean = std::pow(squared_mean, 2);
        return (mean_square - squared_mean);
    };

    /**
     * @brief Variance of an observable.
     *
     * @param operation Square matrix in row-major order or string with the
     * operator name.
     * @param wires Wires where to apply the operator.
     * @return Floating point with the variance of the observables.
     */
    fp_t var(const std::vector<CFP_t> &matrix,
             const std::vector<size_t> &wires) {
        // Copying the original state vector, for the application of the
        // observable operator.
        StateVectorManaged<fp_t> operator_statevector(original_statevector);

        operator_statevector.applyMatrix(matrix, wires);

        fp_t mean_square = std::real(innerProdC(
            operator_statevector.getData(), operator_statevector.getData(),
            original_statevector.getLength()));
        fp_t squared_mean = std::real(innerProdC(
            original_statevector.getData(), operator_statevector.getData(),
            original_statevector.getLength()));
        squared_mean = std::pow(squared_mean, 2);
        return (mean_square - squared_mean);
    };

    /**
     * @brief Variance for a list of observables.
     *
     * @param operations_list List of operations to measure.
     * Square matrix in row-major order or string with the operator name.
     * @param wires_list List of wires where to apply the operators.
     * @return Floating point std::vector with the variance of the observables.
     */
    template <typename op_type>
<<<<<<< HEAD
    auto var(const vector<op_type> &operations_list,
             const vector<vector<size_t>> &wires_list) -> vector<fp_t> {
=======
    std::vector<fp_t> var(const std::vector<op_type> &operations_list,
                          const std::vector<std::vector<size_t>> &wires_list) {
>>>>>>> d9fd6d8a
        if (operations_list.size() != wires_list.size()) {
            throw std::out_of_range("The lengths of the list of operations and "
                                    "wires do not match.");
        }

        std::vector<fp_t> expected_value_list;

        for (size_t index = 0; index < operations_list.size(); index++) {
            expected_value_list.emplace_back(
                var(operations_list[index], wires_list[index]));
        }

        return expected_value_list;
    };
}; // class Measures

} // namespace Pennylane<|MERGE_RESOLUTION|>--- conflicted
+++ resolved
@@ -56,15 +56,9 @@
      * @return Floating point std::vector with probabilities
      * in lexicographic order.
      */
-<<<<<<< HEAD
-    auto probs() -> vector<fp_t> {
-        const complex<fp_t> *arr_data = original_statevector.getData();
-        vector<fp_t> basis_probs(original_statevector.getLength(), 0);
-=======
-    std::vector<fp_t> probs() {
+    auto probs() -> std::vector<fp_t> {
         const CFP_t *arr_data = original_statevector.getData();
         std::vector<fp_t> basis_probs(original_statevector.getLength(), 0);
->>>>>>> d9fd6d8a
 
         std::transform(arr_data, arr_data + original_statevector.getLength(),
                        basis_probs.begin(),
@@ -81,11 +75,7 @@
      * @return Floating point std::vector with probabilities.
      * The basis columns are rearranged according to wires.
      */
-<<<<<<< HEAD
-    auto probs(const vector<size_t> &wires) -> vector<fp_t> {
-=======
-    std::vector<fp_t> probs(const std::vector<size_t> &wires) {
->>>>>>> d9fd6d8a
+    auto probs(const std::vector<size_t> &wires) -> std::vector<fp_t> {
         // Determining index that would sort the vector.
         // This information is needed later.
         const std::vector<size_t> sorted_ind_wires(sorting_indices(wires));
@@ -130,12 +120,8 @@
      * @param wires Wires where to apply the operator.
      * @return Floating point expected value of the observable.
      */
-<<<<<<< HEAD
-    template <typename op_type>
-    auto expval(const op_type &operation, const vector<size_t> &wires) -> fp_t {
-=======
-    fp_t expval(const std::vector<CFP_t> &matrix,
-                const std::vector<size_t> &wires) {
+    auto expval(const std::vector<CFP_t> &matrix,
+                const std::vector<size_t> &wires) -> fp_t {
         // Copying the original state vector, for the application of the
         // observable operator.
         StateVectorManaged<fp_t> operator_statevector(original_statevector);
@@ -154,9 +140,8 @@
      * @param wires Wires where to apply the operator.
      * @return Floating point expected value of the observable.
      */
-    fp_t expval(const std::string &operation,
-                const std::vector<size_t> &wires) {
->>>>>>> d9fd6d8a
+    auto expval(const std::string &operation, const std::vector<size_t> &wires)
+        -> fp_t {
         // Copying the original state vector, for the application of the
         // observable operator.
         StateVectorManaged<fp_t> operator_statevector(original_statevector);
@@ -179,14 +164,9 @@
      * observables.
      */
     template <typename op_type>
-<<<<<<< HEAD
-    auto expval(const vector<op_type> &operations_list,
-                const vector<vector<size_t>> &wires_list) -> vector<fp_t> {
-=======
-    std::vector<fp_t>
-    expval(const std::vector<op_type> &operations_list,
-           const std::vector<std::vector<size_t>> &wires_list) {
->>>>>>> d9fd6d8a
+    auto expval(const std::vector<op_type> &operations_list,
+                const std::vector<std::vector<size_t>> &wires_list)
+        -> std::vector<fp_t> {
         if (operations_list.size() != wires_list.size()) {
             throw std::out_of_range("The lengths of the list of operations and "
                                     "wires do not match.");
@@ -210,12 +190,8 @@
      * @param wires Wires where to apply the operator.
      * @return Floating point with the variance of the observables.
      */
-<<<<<<< HEAD
-    template <typename op_type>
-    auto var(const op_type &operation, const vector<size_t> &wires) -> fp_t {
-=======
-    fp_t var(const std::string &operation, const std::vector<size_t> &wires) {
->>>>>>> d9fd6d8a
+    auto var(const std::string &operation, const std::vector<size_t> &wires)
+        -> fp_t {
         // Copying the original state vector, for the application of the
         // observable operator.
         StateVectorManaged<fp_t> operator_statevector(original_statevector);
@@ -240,8 +216,8 @@
      * @param wires Wires where to apply the operator.
      * @return Floating point with the variance of the observables.
      */
-    fp_t var(const std::vector<CFP_t> &matrix,
-             const std::vector<size_t> &wires) {
+    auto var(const std::vector<CFP_t> &matrix, const std::vector<size_t> &wires)
+        -> fp_t {
         // Copying the original state vector, for the application of the
         // observable operator.
         StateVectorManaged<fp_t> operator_statevector(original_statevector);
@@ -267,13 +243,9 @@
      * @return Floating point std::vector with the variance of the observables.
      */
     template <typename op_type>
-<<<<<<< HEAD
-    auto var(const vector<op_type> &operations_list,
-             const vector<vector<size_t>> &wires_list) -> vector<fp_t> {
-=======
-    std::vector<fp_t> var(const std::vector<op_type> &operations_list,
-                          const std::vector<std::vector<size_t>> &wires_list) {
->>>>>>> d9fd6d8a
+    auto var(const std::vector<op_type> &operations_list,
+             const std::vector<std::vector<size_t>> &wires_list)
+        -> std::vector<fp_t> {
         if (operations_list.size() != wires_list.size()) {
             throw std::out_of_range("The lengths of the list of operations and "
                                     "wires do not match.");
