// Copyright 2021 Xanadu Quantum Technologies Inc.

// Licensed under the Apache License, Version 2.0 (the "License");
// you may not use this file except in compliance with the License.
// You may obtain a copy of the License at

//     http://www.apache.org/licenses/LICENSE-2.0

// Unless required by applicable law or agreed to in writing, software
// distributed under the License is distributed on an "AS IS" BASIS,
// WITHOUT WARRANTIES OR CONDITIONS OF ANY KIND, either express or implied.
// See the License for the specific language governing permissions and
// limitations under the License.
#include <set>
#include <cmath>

#include "Apply.hpp"
#include "Gates.hpp"
#include "StateVector.hpp"
#include "Util.hpp"

using std::set;
using std::string;
using std::unique_ptr;
using std::vector;

vector<unsigned int> Pennylane::getIndicesAfterExclusion(const vector<unsigned int>& indicesToExclude, const unsigned int qubits) {
    set<unsigned int> indices;
    for (unsigned int i = 0; i < qubits; i++) {
        indices.insert(indices.end(), i);
    }
    for (const unsigned int& excludedIndex : indicesToExclude) {
        indices.erase(excludedIndex);
    }
    return vector<unsigned int>(indices.begin(), indices.end());
}

vector<size_t> Pennylane::generateBitPatterns(const vector<unsigned int>& qubitIndices, const unsigned int qubits) {
    vector<size_t> indices;
    indices.reserve(exp2(qubitIndices.size()));
    indices.push_back(0);
    for (int i = qubitIndices.size() - 1; i >= 0; i--) {
        size_t value = maxDecimalForQubit(qubitIndices[i], qubits);
        size_t currentSize = indices.size();
        for (size_t j = 0; j < currentSize; j++) {
            indices.push_back(indices[j] + value);
        }
    }
    return indices;
}

void Pennylane::constructAndApplyOperation(
    StateVector& state,
    const string& opLabel,
    const vector<unsigned int>& opWires,
    const vector<double>& opParams,
    bool inverse,
    const unsigned int qubits
) {
    unique_ptr<AbstractGate> gate = constructGate(opLabel, opParams);
    if (gate->numQubits != opWires.size())
        throw std::invalid_argument(string("The gate of type ") + opLabel + " requires " + std::to_string(gate->numQubits) + " wires, but " + std::to_string(opWires.size()) + " were supplied");

    vector<size_t> internalIndices = generateBitPatterns(opWires, qubits);

    vector<unsigned int> externalWires = getIndicesAfterExclusion(opWires, qubits);
    vector<size_t> externalIndices = generateBitPatterns(externalWires, qubits);

    gate->applyKernel(state, internalIndices, externalIndices, inverse);
}

void Pennylane::applyGateGenerator(
    StateVector& state,
    unique_ptr<AbstractGate> gate,
    const vector<unsigned int>& opWires,
    const unsigned int qubits
) {
    vector<size_t> internalIndices = generateBitPatterns(opWires, qubits);

    vector<unsigned int> externalWires = getIndicesAfterExclusion(opWires, qubits);
    vector<size_t> externalIndices = generateBitPatterns(externalWires, qubits);

    gate->applyGenerator(state, internalIndices, externalIndices);
}

void Pennylane::apply(
    StateVector& state,
    const vector<string>& ops,
<<<<<<< HEAD
    const vector<vector<unsigned int> >& wires,
    const vector<vector<double> >& params,
=======
    const vector<vector<unsigned int>>& wires,
    const vector<vector<double>>& params,
    const vector<bool>& inverse,
>>>>>>> 9a0305c6
    const unsigned int qubits
) {
    if (qubits <= 0)
        throw std::invalid_argument("Must specify one or more qubits");

    size_t expectedLength = exp2(qubits);
    if (state.length != expectedLength)
        throw std::invalid_argument(string("Input state vector length (") + std::to_string(state.length) + ") does not match the given number of qubits " + std::to_string(qubits));

    size_t numOperations = ops.size();
    if (numOperations != wires.size() || numOperations != params.size())
        throw std::invalid_argument("Invalid arguments: number of operations, wires, and parameters must all be equal");

    for (int i = 0; i < numOperations; i++) {
        constructAndApplyOperation(state, ops[i], wires[i], params[i], inverse[i], qubits);
    }

}

vector<double> Pennylane::adjointJacobian(
    StateVector& phi,
    const vector<string>& observables,
    const vector<vector<unsigned int> >& obsWires,
    const vector<vector<double> >& obsParams,
    const vector<string>& operations,
    const vector<vector<unsigned int> >& opWires,
    const vector<vector<double> >& opParams,
    const vector<int>& trainableParams,
    int paramNumber
) {
    vector<StateVector> lambdas;
    size_t numOperations = operations.size();
    size_t numObservables = observables.size();
    size_t trainableParamNumber = trainableParams.size() - 1;

    for (int i = 0; i < numObservables; i++) {
        StateVector state = phi;
        Pennylane:constructAndApplyOperation(
            state,
            observables[i],
            obsWires[i],
            obsParams[i],
            obsWires[i].size()
        );
        lambdas.push_back(state);
    }

    for (vector<const string>::reverse_iterator opIt = operations.rbegin(); opIt != operations.rend(); ++opIt) {
        int i = std::distance(opIt, operations.rbegin());

        if (opParams[i].size() > 1) {
            throw std::invalid_argument(string("The") + *opIt + string("operation is not supported using the adjoint differentiation method"));
        } else if ((*opIt != "QubitStateVector") && (*opIt != "BasisState")) {
            // copy |phi> to |mu> before applying Uj*
            StateVector mu = StateVector(phi.arr, phi.length);
            
            // create |phi'> = Uj*|phi>
            Pennylane::constructAndApplyOperation(
                phi,
                *opIt,
                opWires[i],
                opParams[i],
                opWires[i].size(),
                true
            );

            if (std::find(trainableParams.begin(), trainableParams.end(), paramNumber) != trainableParams.end()) {
                // create iH|phi> = d/d dUj/dtheta Uj* |phi> = dUj/dtheta|phi'>
                unique_ptr<AbstractGate> gate = constructGate(*opIt, opParams[i]);
                Pennylane::applyGateGenerator(
                    mu,
                    gate,
                    opWires[i],
                    opWires[i].size()
                );

                // TODO: calculate jacColumn
                
                trainableParamNumber--;
            }
            paramNumber--;

            for (vector<StateVector>::iterator lamIt = lambdas.begin(); lamIt != lambdas.end(); ++lamIt) {
                StateVector state = *lamIt;
                int j = std::distance(lamIt, lambdas.begin());
                // useInverse = true;

                Pennylane::constructAndApplyOperation(
                    state,
                    *opIt,
                    opWires[i],
                    opParams[i],
                    opWires[i].size()
                    true
                );
            }
        }
    }

    // return jac;
}<|MERGE_RESOLUTION|>--- conflicted
+++ resolved
@@ -86,14 +86,9 @@
 void Pennylane::apply(
     StateVector& state,
     const vector<string>& ops,
-<<<<<<< HEAD
-    const vector<vector<unsigned int> >& wires,
-    const vector<vector<double> >& params,
-=======
     const vector<vector<unsigned int>>& wires,
     const vector<vector<double>>& params,
     const vector<bool>& inverse,
->>>>>>> 9a0305c6
     const unsigned int qubits
 ) {
     if (qubits <= 0)
