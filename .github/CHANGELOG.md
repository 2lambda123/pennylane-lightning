<<<<<<< HEAD
# Release 0.26.0-dev
=======
# Release 0.28.0-dev
>>>>>>> f868e3c5

### New features since last release

### Breaking changes

### Improvements

<<<<<<< HEAD
=======
* Improve Lightning package structure for external use as a C++ library.
[(#369)](https://github.com/PennyLaneAI/pennylane-lightning/pull/369)

* Improve the stopping condition method.
[(#386)](https://github.com/PennyLaneAI/pennylane-lightning/pull/386)

### Documentation

### Bug fixes

- Pin CMake to 3.24.x in wheel-builder to avoid Python not found error in CMake 3.25, when building wheels for PennyLane-Lightning-GPU.
[(#387)](https://github.com/PennyLaneAI/pennylane-lightning/pull/387)

### Contributors

This release contains contributions from (in alphabetical order):

Amintor Dusko, Lee J. O'Riordan

---

# Release 0.27.0

### New features since last release

* Enable building of python 3.11 wheels and upgrade python on CI/CD workflows to 3.8.
[(#381)](https://github.com/PennyLaneAI/pennylane-lightning/pull/381)

### Breaking changes

### Improvements

* Update clang-tools version in Github workflows.
[(#351)](https://github.com/PennyLaneAI/pennylane-lightning/pull/351)

* Improve tests and checks CI/CD pipelines.
[(#353)](https://github.com/PennyLaneAI/pennylane-lightning/pull/353)

* Implement 3 Qubits gates (CSWAP & Toffoli) & 4 Qubits gates (DoubleExcitation, DoubleExcitationMinus, DoubleExcitationPlus) in LM manner.
[(#362)](https://github.com/PennyLaneAI/pennylane-lightning/pull/362)

* Upgrade Kokkos and Kokkos Kernels to 3.7.00, and improve sparse matrix-vector multiplication performance and memory usage.
[(#361)](https://github.com/PennyLaneAI/pennylane-lightning/pull/361)

* Update Linux (ubuntu-latest) architecture x86_64 wheel-builder from GCC 10.x to GCC 11.x.
[(#373)](https://github.com/PennyLaneAI/pennylane-lightning/pull/373)

* Update gcc and g++ 10.x to 11.x in CI tests. This update brings improved support for newer C++ features.
[(#370)](https://github.com/PennyLaneAI/pennylane-lightning/pull/370)

* Change Lightning to inherit from QubitDevice instead of DefaultQubit.
[(#365)](https://github.com/PennyLaneAI/pennylane-lightning/pull/365)

### Documentation

### Bug fixes

* Use mutex when accessing cache in KernelMap.
[(#382)](https://github.com/PennyLaneAI/pennylane-lightning/pull/382)

### Contributors

This release contains contributions from (in alphabetical order):

Amintor Dusko, Chae-Yeun Park, Monit Sharma, Shuli Shu

---

# Release 0.26.1

### Bug fixes

* Fixes the transposition method used in the probability calculation.
[(#377)](https://github.com/PennyLaneAI/pennylane-lightning/pull/377)

### Contributor

Amintor Dusko

---
# Release 0.26.0

### Improvements

>>>>>>> f868e3c5
* Introduces requirements-dev.txt and improves dockerfile.
[(#330)](https://github.com/PennyLaneAI/pennylane-lightning/pull/330)

* Support `expval` for a Hamiltonian.
[(#333)](https://github.com/PennyLaneAI/pennylane-lightning/pull/333)

* Implements caching for Kokkos installation.
[(#316)](https://github.com/PennyLaneAI/pennylane-lightning/pull/316)

* Supports measurements of operator arithmetic classes such as `Sum`, `Prod`,
  and `SProd` by deferring handling of them to `DefaultQubit`.
  [(#349)](https://github.com/PennyLaneAI/pennylane-lightning/pull/349)

```
@qml.qnode(qml.device('lightning.qubit', wires=2))
def circuit():
    obs = qml.s_prod(2.1, qml.PauliZ(0)) + qml.op_sum(qml.PauliX(0), qml.PauliZ(1))
    return qml.expval(obs)
```

<<<<<<< HEAD
### Documentation

=======
>>>>>>> f868e3c5
### Bug fixes

* Test updates to reflect new measurement error messages.
[(#334)](https://github.com/PennyLaneAI/pennylane-lightning/pull/334)

* Updates to the release tagger to fix incompatibilities with RTD.
[(#344)](https://github.com/PennyLaneAI/pennylane-lightning/pull/344)

* Update cancel-workflow-action and bot credentials.
[(#345)](https://github.com/PennyLaneAI/pennylane-lightning/pull/345)

### Contributors

This release contains contributions from (in alphabetical order):

<<<<<<< HEAD
Amintor Dusko, Christina Lee, Chae-Yeun Park
=======
Amintor Dusko, Christina Lee, Lee J. O'Riordan, Chae-Yeun Park
>>>>>>> f868e3c5

---

# Release 0.25.0

### New features since last release

### Breaking changes

* We explicitly disable support for PennyLane's parameter broadcasting.
[#317](https://github.com/PennyLaneAI/pennylane-lightning/pull/317)

* We explicitly remove support for PennyLane's `Sum`, `SProd` and `Prod`
  as observables.
  [(#326)](https://github.com/PennyLaneAI/pennylane-lightning/pull/326)

### Improvements

* CI builders use a reduced set of resources and redundant tests for PRs.
[(#319)](https://github.com/PennyLaneAI/pennylane-lightning/pull/319)

* Parallelize wheel-builds where applicable.
[(#314)](https://github.com/PennyLaneAI/pennylane-lightning/pull/314)

* AVX2/512 kernels are now available on Linux/MacOS with x86-64 architecture.
[(#313)](https://github.com/PennyLaneAI/pennylane-lightning/pull/313)

### Documentation

<<<<<<< HEAD
* Updated ReadTheDocs runner version from Ubuntu 20.04 to 22.04 
=======
* Updated ReadTheDocs runner version from Ubuntu 20.04 to 22.04
>>>>>>> f868e3c5
[(#327)](https://github.com/PennyLaneAI/pennylane-lightning/pull/327)

### Bug fixes

* Test updates to reflect new additions to PennyLane.
[(#318)](https://github.com/PennyLaneAI/pennylane-lightning/pull/318)

### Contributors

This release contains contributions from (in alphabetical order):

Amintor Dusko, Christina Lee, Rashid N H M, Lee J. O'Riordan, Chae-Yeun Park

---

# Release 0.24.0

### New features since last release

* Add `SingleExcitation` and `DoubleExcitation` qchem gates and generators.
[(#289)](https://github.com/PennyLaneAI/pennylane-lightning/pull/289)

* Add a new dispatch mechanism for future kernels.
[(#291)](https://github.com/PennyLaneAI/pennylane-lightning/pull/291)

* Add `IsingXY` gate operation.
[(#303)](https://github.com/PennyLaneAI/pennylane-lightning/pull/303)

* Support `qml.state()` in vjp and Hamiltonian in adjoint jacobian.
[(#294)](https://github.com/PennyLaneAI/pennylane-lightning/pull/294)

### Breaking changes

* Codebase is now moving to C++20. The default compiler for Linux is now GCC10.
[(#295)](https://github.com/PennyLaneAI/pennylane-lightning/pull/295)

* Minimum macOS version is changed to 10.15 (Catalina).
[(#295)](https://github.com/PennyLaneAI/pennylane-lightning/pull/295)

### Improvements

* Split matrix operations, refactor dispatch mechanisms, and add a benchmark suits.
[(#274)](https://github.com/PennyLaneAI/pennylane-lightning/pull/274)

* Add native support for the calculation of sparse Hamiltonians' expectation values.
Sparse operations are offloaded to [Kokkos](https://github.com/kokkos/kokkos) and
[Kokkos-Kernels](https://github.com/kokkos/kokkos-kernels).
[(#283)](https://github.com/PennyLaneAI/pennylane-lightning/pull/283)

* Device `lightning.qubit` now accepts a datatype for a statevector.
[(#290)](https://github.com/PennyLaneAI/pennylane-lightning/pull/290)

```python
dev1 = qml.device('lightning.qubit', wires=4, c_dtype=np.complex64) # for single precision
dev2 = qml.device('lightning.qubit', wires=4, c_dtype=np.complex128) # for double precision
```

### Documentation

* Use the centralized [Xanadu Sphinx Theme](https://github.com/XanaduAI/xanadu-sphinx-theme)
  to style the Sphinx documentation.
[(#287)](https://github.com/PennyLaneAI/pennylane-lightning/pull/287)

### Bug fixes

* Fix the issue with using available `clang-format` version in format.
[(#288)](https://github.com/PennyLaneAI/pennylane-lightning/pull/288)

* Fix a bug in the generator of `DoubleExcitationPlus`.
[(#298)](https://github.com/PennyLaneAI/pennylane-lightning/pull/298)

### Contributors

This release contains contributions from (in alphabetical order):

Mikhail Andrenkov, Ali Asadi, Amintor Dusko, Lee James O'Riordan, Chae-Yeun Park, and Shuli Shu

---

# Release 0.23.0

### New features since last release

* Add `generate_samples()` to lightning.
[(#247)](https://github.com/PennyLaneAI/pennylane-lightning/pull/247)

* Add Lightning GBenchmark Suite.
[(#249)](https://github.com/PennyLaneAI/pennylane-lightning/pull/249)

* Support runtime and compile information.
[(#253)](https://github.com/PennyLaneAI/pennylane-lightning/pull/253)

### Improvements

* Add `ENABLE_BLAS` build to CI checks.
[(#249)](https://github.com/PennyLaneAI/pennylane-lightning/pull/249)

* Add more `clang-tidy` checks and kernel tests.
[(#253)](https://github.com/PennyLaneAI/pennylane-lightning/pull/253)

* Add C++ code coverage to CI.
[(#265)](https://github.com/PennyLaneAI/pennylane-lightning/pull/265)

* Skip over identity operations in `"lightning.qubit"`.
[(#268)](https://github.com/PennyLaneAI/pennylane-lightning/pull/268)

### Bug fixes

* Update tests to remove `JacobianTape`.
[(#260)](https://github.com/PennyLaneAI/pennylane-lightning/pull/260)

* Fix tests for MSVC.
[(#264)](https://github.com/PennyLaneAI/pennylane-lightning/pull/264)

* Fix `#include <cpuid.h>` for PPC and AArch64 in Linux.
[(#266)](https://github.com/PennyLaneAI/pennylane-lightning/pull/266)

* Remove deprecated tape execution methods.
[(#270)](https://github.com/PennyLaneAI/pennylane-lightning/pull/270)

* Update `qml.probs` in `test_measures.py`.
[(#280)](https://github.com/PennyLaneAI/pennylane-lightning/pull/280)

### Contributors

This release contains contributions from (in alphabetical order):

Ali Asadi, Chae-Yeun Park, Lee James O'Riordan, and Trevor Vincent

---

# Release 0.22.1

### Bug fixes

* Ensure `Identity ` kernel is registered to C++ dispatcher.
[(#275)](https://github.com/PennyLaneAI/pennylane-lightning/pull/275)

---

# Release 0.22.0

### New features since last release

* Add Docker support.
[(#234)](https://github.com/PennyLaneAI/pennylane-lightning/pull/234)

### Improvements

* Update quantum tapes serialization and Python tests.
[(#239)](https://github.com/PennyLaneAI/pennylane-lightning/pull/239)

* Clang-tidy is now enabled for both tests and examples builds under Github Actions.
[(#237)](https://github.com/PennyLaneAI/pennylane-lightning/pull/237)

* The return type of `StateVectorBase` data is now derived-class defined.
[(#237)](https://github.com/PennyLaneAI/pennylane-lightning/pull/237)

* Update adjointJacobian and VJP methods.
[(#222)](https://github.com/PennyLaneAI/pennylane-lightning/pull/222)

* Set GitHub workflow to upload wheels to Test PyPI.
[(#220)](https://github.com/PennyLaneAI/pennylane-lightning/pull/220)

* Finalize the new kernel implementation.
[(#212)](https://github.com/PennyLaneAI/pennylane-lightning/pull/212)

### Documentation

* Use of batching with OpenMP threads is documented.
[(#221)](https://github.com/PennyLaneAI/pennylane-lightning/pull/221)

### Bug fixes

* Fix for OOM errors when using adjoint with large numbers of observables.
[(#221)](https://github.com/PennyLaneAI/pennylane-lightning/pull/221)

* Add virtual destructor to C++ state-vector classes.
[(#200)](https://github.com/PennyLaneAI/pennylane-lightning/pull/200)

* Fix a bug in Python tests with operations' `matrix` calls.
[(#238)](https://github.com/PennyLaneAI/pennylane-lightning/pull/238)

* Refactor utility header and fix a bug in linear algebra function with CBLAS.
[(#228)](https://github.com/PennyLaneAI/pennylane-lightning/pull/228)

### Contributors

This release contains contributions from (in alphabetical order):

Ali Asadi, Chae-Yeun Park, Lee James O'Riordan

---

# Release 0.21.0

### New features since last release

* Add C++ only benchmark for a given list of gates.
[(#199)](https://github.com/PennyLaneAI/pennylane-lightning/pull/199)

* Wheel-build support for Python 3.10.
[(#186)](https://github.com/PennyLaneAI/pennylane-lightning/pull/186)

* C++ support for probability, expectation value and variance calculations.
[(#185)](https://github.com/PennyLaneAI/pennylane-lightning/pull/185)

* Add bindings to C++ expval, var, probs.
[(#214)](https://github.com/PennyLaneAI/pennylane-lightning/pull/214)

### Improvements

* `setup.py` adds debug only when --debug is given
[(#208)](https://github.com/PennyLaneAI/pennylane-lightning/pull/208)

* Add new highly-performant C++ kernels for quantum gates.
[(#202)](https://github.com/PennyLaneAI/pennylane-lightning/pull/202)

The new kernels significantly improve the runtime performance of PennyLane-Lightning
for both differentiable and non-differentiable workflows. Here is an example workflow
using the adjoint differentiation method with a circuit of 5 strongly entangling layers:

```python
import pennylane as qml
from pennylane import numpy as np
from pennylane.templates.layers import StronglyEntanglingLayers
from numpy.random import random
np.random.seed(42)
n_layers = 5
n_wires = 6
dev = qml.device("lightning.qubit", wires=n_wires)

@qml.qnode(dev, diff_method="adjoint")
def circuit(weights):
    StronglyEntanglingLayers(weights, wires=list(range(n_wires)))
    return [qml.expval(qml.PauliZ(i)) for i in range(n_wires)]

init_weights = np.random.random(StronglyEntanglingLayers.shape(n_layers=n_layers, n_wires=n_wires))
params = np.array(init_weights,requires_grad=True)
jac = qml.jacobian(circuit)(params)
```
The latest release shows improved performance on both single and multi-threaded evaluations!

<img src="https://raw.githubusercontent.com/PennyLaneAI/pennylane-lightning/v0.21.0-rc0/doc/_static/lightning_v20_v21_bm.png" width=50%/>

* Ensure debug info is built into dynamic libraries.
[(#201)](https://github.com/PennyLaneAI/pennylane-lightning/pull/201)

### Documentation

* New guidelines on adding and benchmarking C++ kernels.
[(#202)](https://github.com/PennyLaneAI/pennylane-lightning/pull/202)

### Bug fixes

* Update clang-format version
[(#219)](https://github.com/PennyLaneAI/pennylane-lightning/pull/219)

* Fix failed tests on Windows.
[(#218)](https://github.com/PennyLaneAI/pennylane-lightning/pull/218)

* Update clang-format version
[(#219)](https://github.com/PennyLaneAI/pennylane-lightning/pull/219)

* Add virtual destructor to C++ state-vector classes.
[(#200)](https://github.com/PennyLaneAI/pennylane-lightning/pull/200)

* Fix failed tests for the non-binary wheel.
[(#213)](https://github.com/PennyLaneAI/pennylane-lightning/pull/213)

* Add virtual destructor to C++ state-vector classes.
[(#200)](https://github.com/PennyLaneAI/pennylane-lightning/pull/200)

### Contributors

This release contains contributions from (in alphabetical order):

Ali Asadi, Amintor Dusko, Chae-Yeun Park, Lee James O'Riordan

---

# Release 0.20.1

### Bug fixes

* Fix missing header-files causing build errors in algorithms module.
[(#193)](https://github.com/PennyLaneAI/pennylane-lightning/pull/193)

* Fix failed tests for the non-binary wheel.
[(#191)](https://github.com/PennyLaneAI/pennylane-lightning/pull/191)

---
# Release 0.20.2

### Bug fixes

* Introduce CY kernel to Lightning to avoid issues with decomposition.
[(#203)](https://github.com/PennyLaneAI/pennylane-lightning/pull/203)

### Contributors

This release contains contributions from (in alphabetical order):

Lee J. O'Riordan

# Release 0.20.1

### Bug fixes

* Fix missing header-files causing build errors in algorithms module.
[(#193)](https://github.com/PennyLaneAI/pennylane-lightning/pull/193)

* Fix failed tests for the non-binary wheel.
[(#191)](https://github.com/PennyLaneAI/pennylane-lightning/pull/191)

# Release 0.20.0

### New features since last release

* Add wheel-builder support for Python 3.10.
  [(#186)](https://github.com/PennyLaneAI/pennylane-lightning/pull/186)

* Add VJP support to PL-Lightning.
[(#181)](https://github.com/PennyLaneAI/pennylane-lightning/pull/181)

* Add complex64 support in PL-Lightning.
[(#177)](https://github.com/PennyLaneAI/pennylane-lightning/pull/177)

* Added examples folder containing aggregate gate performance test.
[(#165)](https://github.com/PennyLaneAI/pennylane-lightning/pull/165)

### Breaking changes

### Improvements

* Update PL-Lightning to support new features in PL.
[(#179)](https://github.com/PennyLaneAI/pennylane-lightning/pull/179)

### Documentation

* Lightning setup.py build process uses CMake.
[(#176)](https://github.com/PennyLaneAI/pennylane-lightning/pull/176)

### Contributors

This release contains contributions from (in alphabetical order):

Ali Asadi, Chae-Yeun Park, Isidor Schoch, Lee James O'Riordan

---

# Release 0.19.0

* Add Cache-Friendly DOTC, GEMV, GEMM along with BLAS Support.
[(#155)](https://github.com/PennyLaneAI/pennylane-lightning/pull/155)

### Improvements

* The performance of parametric gates has been improved.
  [(#157)](https://github.com/PennyLaneAI/pennylane-lightning/pull/157)

* AVX support is enabled for Linux users on Intel/AMD platforms.
  [(#157)](https://github.com/PennyLaneAI/pennylane-lightning/pull/157)

* PennyLane-Lightning has been updated to conform with clang-tidy
  recommendations for modernization, offering performance improvements across
  all use-cases.
  [(#153)](https://github.com/PennyLaneAI/pennylane-lightning/pull/153)

### Breaking changes

* Linux users on `x86_64` must have a CPU supporting AVX.
  [(#157)](https://github.com/PennyLaneAI/pennylane-lightning/pull/157)

### Bug fixes

* OpenMP built with Intel MacOS CI runners causes failures on M1 Macs. OpenMP is currently
  disabled in the built wheels until this can be resolved with Github Actions runners.
  [(#166)](https://github.com/PennyLaneAI/pennylane-lightning/pull/166)

### Contributors

This release contains contributions from (in alphabetical order):

Ali Asadi, Lee James O'Riordan

---

# Release 0.18.0

### New features since last release

* PennyLane-Lightning now provides a high-performance
  [adjoint Jacobian](http://arxiv.org/abs/2009.02823) method for differentiating quantum circuits.
  [(#136)](https://github.com/PennyLaneAI/pennylane-lightning/pull/136)

  The adjoint method operates after a forward pass by iteratively applying inverse gates to scan
  backwards through the circuit. The method is already available in PennyLane's
  `default.qubit` device, but the version provided by `lightning.qubit` integrates with the C++
  backend and is more performant, as shown in the plot below:

  <img src="https://raw.githubusercontent.com/PennyLaneAI/pennylane-lightning/master/doc/_static/lightning_adjoint.png" width=70%/>

  The plot compares the average runtime of `lightning.qubit` and `default.qubit` for calculating the
  Jacobian of a circuit using the adjoint method for a range of qubit numbers. The circuit
  consists of ten `BasicEntanglerLayers` with a `PauliZ` expectation value calculated on each wire,
  repeated over ten runs. We see that `lightning.qubit` provides a speedup of around two to eight
  times, depending on the number of qubits.

  The adjoint method can be accessed using the standard interface. Consider the following circuit:

  ```python
  import pennylane as qml

  wires = 3
  layers = 2
  dev = qml.device("lightning.qubit", wires=wires)

  @qml.qnode(dev, diff_method="adjoint")
  def circuit(weights):
      qml.templates.StronglyEntanglingLayers(weights, wires=range(wires))
      return qml.expval(qml.PauliZ(0))

  weights = qml.init.strong_ent_layers_normal(layers, wires, seed=1967)
  ```

  The circuit can be executed and its gradient calculated using:

    ```pycon
  >>> print(f"Circuit evaluated: {circuit(weights)}")
  Circuit evaluated: 0.9801286266677633
  >>> print(f"Circuit gradient:\n{qml.grad(circuit)(weights)}")
  Circuit gradient:
  [[[-1.11022302e-16 -1.63051504e-01 -4.14810501e-04]
    [ 1.11022302e-16 -1.50136528e-04 -1.77922957e-04]
    [ 0.00000000e+00 -3.92874550e-02  8.14523075e-05]]

   [[-1.14472273e-04  3.85963953e-02  0.00000000e+00]
    [-5.76791765e-05 -9.78478343e-02  0.00000000e+00]
    [-5.55111512e-17  0.00000000e+00 -1.11022302e-16]]]
  ```

* PennyLane-Lightning now supports all of the operations and observables of `default.qubit`.
  [(#124)](https://github.com/PennyLaneAI/pennylane-lightning/pull/124)

### Improvements

* A new state-vector class `StateVectorManaged` was added, enabling memory use to be bound to
  statevector lifetime.
  [(#136)](https://github.com/PennyLaneAI/pennylane-lightning/pull/136)

* The repository now has a well-defined component hierarchy, allowing each indepedent unit to be
  compiled and linked separately.
  [(#136)](https://github.com/PennyLaneAI/pennylane-lightning/pull/136)

* PennyLane-Lightning can now be installed without compiling its C++ binaries and will fall back
  to using the `default.qubit` implementation. Skipping compilation is achieved by setting the
  `SKIP_COMPILATION` environment variable, e.g., Linux/MacOS: `export SKIP_COMPILATION=True`,
  Windows: `set SKIP_COMPILATION=True`. This feature is intended for building a pure-Python wheel of
  PennyLane-Lightning as a backup for platforms without a dedicated wheel.
  [(#129)](https://github.com/PennyLaneAI/pennylane-lightning/pull/129)

* The C++-backed Python bound methods can now be directly called with wires and supplied parameters.
  [(#125)](https://github.com/PennyLaneAI/pennylane-lightning/pull/125)

* Lightning supports arbitrary unitary and non-unitary gate-calls from Python to C++ layer.
  [(#121)](https://github.com/PennyLaneAI/pennylane-lightning/pull/121)

### Documentation

* Added preliminary architecture diagram for package.
  [(#131)](https://github.com/PennyLaneAI/pennylane-lightning/pull/131)

* C++ API built as part of docs generation.
  [(#131)](https://github.com/PennyLaneAI/pennylane-lightning/pull/131)

### Breaking changes

* Wheels for MacOS <= 10.13 will no longer be provided due to XCode SDK C++17 support requirements.
  [(#149)](https://github.com/PennyLaneAI/pennylane-lightning/pull/149)

### Bug fixes

* An indexing error in the CRY gate is fixed. [(#136)](https://github.com/PennyLaneAI/pennylane-lightning/pull/136)

* Column-major data in numpy is now correctly converted to row-major upon pass to the C++ layer.
  [(#126)](https://github.com/PennyLaneAI/pennylane-lightning/pull/126)

### Contributors

This release contains contributions from (in alphabetical order):

Thomas Bromley, Lee James O'Riordan

---

# Release 0.17.0

### New features

* C++ layer now supports float (32-bit) and double (64-bit) templated complex data.
  [(#113)](https://github.com/PennyLaneAI/pennylane-lightning/pull/113)

### Improvements

* The PennyLane device test suite is now included in coverage reports.
  [(#123)](https://github.com/PennyLaneAI/pennylane-lightning/pull/123)

* Static versions of jQuery and Bootstrap are no longer included in the CSS theme.
  [(#118)](https://github.com/PennyLaneAI/pennylane-lightning/pull/118)

* C++ tests have been ported to use Catch2 framework.
  [(#115)](https://github.com/PennyLaneAI/pennylane-lightning/pull/115)

* Testing now exists for both float and double precision methods in C++ layer.
  [(#113)](https://github.com/PennyLaneAI/pennylane-lightning/pull/113)
  [(#115)](https://github.com/PennyLaneAI/pennylane-lightning/pull/115)

* Compile-time utility methods with `constexpr` have been added.
  [(#113)](https://github.com/PennyLaneAI/pennylane-lightning/pull/113)

* Wheel-build support for ARM64 (Linux and MacOS) and PowerPC (Linux) added.
  [(#110)](https://github.com/PennyLaneAI/pennylane-lightning/pull/110)

* Add support for Controlled Phase Gate (`ControlledPhaseShift`).
  [(#114)](https://github.com/PennyLaneAI/pennylane-lightning/pull/114)

* Move changelog to `.github` and add a changelog reminder.
  [(#111)](https://github.com/PennyLaneAI/pennylane-lightning/pull/111)

* Adds CMake build system support.
  [(#104)](https://github.com/PennyLaneAI/pennylane-lightning/pull/104)


### Breaking changes

* Removes support for Python 3.6 and adds support for Python 3.9.
  [(#127)](https://github.com/PennyLaneAI/pennylane-lightning/pull/127)
  [(#128)](https://github.com/PennyLaneAI/pennylane-lightning/pull/128)

* Compilers with C++17 support are now required to build C++ module.
  [(#113)](https://github.com/PennyLaneAI/pennylane-lightning/pull/113)

* Gate classes have been removed with functionality added to StateVector class.
  [(#113)](https://github.com/PennyLaneAI/pennylane-lightning/pull/113)

* We are no longer building wheels for Python 3.6.
  [(#106)](https://github.com/PennyLaneAI/pennylane-lightning/pull/106)

### Bug fixes

* PowerPC wheel-builder now successfully compiles modules.
  [(#120)](https://github.com/PennyLaneAI/pennylane-lightning/pull/120)

### Documentation

* Added community guidelines.
  [(#109)](https://github.com/PennyLaneAI/pennylane-lightning/pull/109)

### Contributors

This release contains contributions from (in alphabetical order):

Ali Asadi, Christina Lee, Thomas Bromley, Lee James O'Riordan

---

# Release 0.15.1

### Bug fixes

* The PennyLane-Lightning binaries are now built with NumPy 1.19.5, to avoid ABI
  compatibility issues with the latest NumPy 1.20 release. See
  [the NumPy release notes](https://numpy.org/doc/stable/release/1.20.0-notes.html#size-of-np-ndarray-and-np-void-changed)
  for more details.
  [(#97)](https://github.com/PennyLaneAI/pennylane-lightning/pull/97)

### Contributors

This release contains contributions from (in alphabetical order):

Josh Izaac, Antal Száva

---

# Release 0.15.0

### Improvements

* For compatibility with PennyLane v0.15, the `analytic` keyword argument
  has been removed. Statistics can still be computed analytically by setting
  `shots=None`.
  [(#93)](https://github.com/PennyLaneAI/pennylane-lightning/pull/93)

* Inverse gates are now supported.
  [(#89)](https://github.com/PennyLaneAI/pennylane-lightning/pull/89)

* Add new lightweight backend with performance improvements.
  [(#57)](https://github.com/PennyLaneAI/pennylane-lightning/pull/57)

* Remove the previous Eigen-based backend.
  [(#67)](https://github.com/PennyLaneAI/pennylane-lightning/pull/67)

### Bug fixes

* Re-add dispatch table after fixing static initialisation order issue.
  [(#68)](https://github.com/PennyLaneAI/pennylane-lightning/pull/68)

### Contributors

This release contains contributions from (in alphabetical order):

Thomas Bromley, Theodor Isacsson, Christina Lee, Thomas Loke, Antal Száva.

---

# Release 0.14.1

### Bug fixes

* Fixes a bug where the `QNode` would swap `LightningQubit` to
  `DefaultQubitAutograd` on device execution due to the inherited
  `passthru_devices` entry of the `capabilities` dictionary.
  [(#61)](https://github.com/PennyLaneAI/pennylane-lightning/pull/61)

### Contributors

This release contains contributions from (in alphabetical order):

Antal Száva

---

# Release 0.14.0

### Improvements

* Extends support from 16 qubits to 50 qubits.
  [(#52)](https://github.com/PennyLaneAI/pennylane-lightning/pull/52)

### Bug fixes

* Updates applying basis state preparations to correspond to the
  changes in `DefaultQubit`.
  [(#55)](https://github.com/PennyLaneAI/pennylane-lightning/pull/55)

### Contributors

This release contains contributions from (in alphabetical order):

Thomas Loke, Tom Bromley, Josh Izaac, Antal Száva

---

# Release 0.12.0

### Bug fixes

* Updates capabilities dictionary to be compatible with core PennyLane
  [(#45)](https://github.com/PennyLaneAI/pennylane-lightning/pull/45)

* Fix install of Eigen for CI wheel building
  [(#44)](https://github.com/PennyLaneAI/pennylane-lightning/pull/44)

### Contributors

This release contains contributions from (in alphabetical order):

Tom Bromley, Josh Izaac, Antal Száva

---

# Release 0.11.0

Initial release.

This release contains contributions from (in alphabetical order):

Tom Bromley, Josh Izaac, Nathan Killoran, Antal Száva<|MERGE_RESOLUTION|>--- conflicted
+++ resolved
@@ -1,8 +1,4 @@
-<<<<<<< HEAD
-# Release 0.26.0-dev
-=======
 # Release 0.28.0-dev
->>>>>>> f868e3c5
 
 ### New features since last release
 
@@ -10,8 +6,6 @@
 
 ### Improvements
 
-<<<<<<< HEAD
-=======
 * Improve Lightning package structure for external use as a C++ library.
 [(#369)](https://github.com/PennyLaneAI/pennylane-lightning/pull/369)
 
@@ -96,7 +90,6 @@
 
 ### Improvements
 
->>>>>>> f868e3c5
 * Introduces requirements-dev.txt and improves dockerfile.
 [(#330)](https://github.com/PennyLaneAI/pennylane-lightning/pull/330)
 
@@ -117,11 +110,6 @@
     return qml.expval(obs)
 ```
 
-<<<<<<< HEAD
-### Documentation
-
-=======
->>>>>>> f868e3c5
 ### Bug fixes
 
 * Test updates to reflect new measurement error messages.
@@ -137,11 +125,7 @@
 
 This release contains contributions from (in alphabetical order):
 
-<<<<<<< HEAD
-Amintor Dusko, Christina Lee, Chae-Yeun Park
-=======
 Amintor Dusko, Christina Lee, Lee J. O'Riordan, Chae-Yeun Park
->>>>>>> f868e3c5
 
 ---
 
@@ -171,11 +155,7 @@
 
 ### Documentation
 
-<<<<<<< HEAD
-* Updated ReadTheDocs runner version from Ubuntu 20.04 to 22.04 
-=======
 * Updated ReadTheDocs runner version from Ubuntu 20.04 to 22.04
->>>>>>> f868e3c5
 [(#327)](https://github.com/PennyLaneAI/pennylane-lightning/pull/327)
 
 ### Bug fixes
