--- conflicted
+++ resolved
@@ -1,4 +1,21 @@
-<<<<<<< HEAD
+# Release 0.21.0-dev
+
+### New features since last release
+
+### Breaking changes
+
+### Improvements
+
+### Documentation
+
+### Bug fixes
+
+### Contributors
+
+This release contains contributions from (in alphabetical order):
+
+---
+
 # Release 0.20.1
 
 ### Bug fixes
@@ -8,25 +25,8 @@
 
 * Fix failed tests for the non-binary wheel.
 [(#191)](https://github.com/PennyLaneAI/pennylane-lightning/pull/191)
-=======
-# Release 0.21.0-dev
-
-### New features since last release
-
-### Breaking changes
-
-### Improvements
-
-### Documentation
-
-### Bug fixes
-
-### Contributors
-
-This release contains contributions from (in alphabetical order):
-
----
->>>>>>> 41455667
+
+---
 
 # Release 0.20.0
 
