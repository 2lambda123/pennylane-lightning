<<<<<<< HEAD
# Release 0.28.1
=======
# Release 0.29.0-dev
>>>>>>> b8213b6f

### Bug fixes

* Fix Pybind11 module versioning and locations for Windows wheels.
[(#)]()

### Contributors

This release contains contributions from (in alphabetical order):

Lee J. O'Riordan

---

# Release 0.28.0

### Breaking changes

### Improvements

### Documentation

### Bug fixes

### Contributors

This release contains contributions from (in alphabetical order):

---

# Release 0.28.0

### Breaking changes

* Deprecate support for Python 3.7.
[(#391)](https://github.com/PennyLaneAI/pennylane-lightning/pull/391)

### Improvements

* Improve Lightning package structure for external use as a C++ library.
[(#369)](https://github.com/PennyLaneAI/pennylane-lightning/pull/369)

* Improve the stopping condition method.
[(#386)](https://github.com/PennyLaneAI/pennylane-lightning/pull/386)

### Bug fixes

- Pin CMake to 3.24.x in wheel-builder to avoid Python not found error in CMake 3.25, when building wheels for PennyLane-Lightning-GPU.
[(#387)](https://github.com/PennyLaneAI/pennylane-lightning/pull/387)

### Contributors

This release contains contributions from (in alphabetical order):

Amintor Dusko, Lee J. O'Riordan

---

# Release 0.27.0

### New features since last release

* Enable building of python 3.11 wheels and upgrade python on CI/CD workflows to 3.8.
[(#381)](https://github.com/PennyLaneAI/pennylane-lightning/pull/381)

### Breaking changes

### Improvements

* Update clang-tools version in Github workflows.
[(#351)](https://github.com/PennyLaneAI/pennylane-lightning/pull/351)

* Improve tests and checks CI/CD pipelines.
[(#353)](https://github.com/PennyLaneAI/pennylane-lightning/pull/353)

* Implement 3 Qubits gates (CSWAP & Toffoli) & 4 Qubits gates (DoubleExcitation, DoubleExcitationMinus, DoubleExcitationPlus) in LM manner.
[(#362)](https://github.com/PennyLaneAI/pennylane-lightning/pull/362)

* Upgrade Kokkos and Kokkos Kernels to 3.7.00, and improve sparse matrix-vector multiplication performance and memory usage.
[(#361)](https://github.com/PennyLaneAI/pennylane-lightning/pull/361)

* Update Linux (ubuntu-latest) architecture x86_64 wheel-builder from GCC 10.x to GCC 11.x.
[(#373)](https://github.com/PennyLaneAI/pennylane-lightning/pull/373)

* Update gcc and g++ 10.x to 11.x in CI tests. This update brings improved support for newer C++ features.
[(#370)](https://github.com/PennyLaneAI/pennylane-lightning/pull/370)

* Change Lightning to inherit from QubitDevice instead of DefaultQubit.
[(#365)](https://github.com/PennyLaneAI/pennylane-lightning/pull/365)

### Documentation

### Bug fixes

* Use mutex when accessing cache in KernelMap.
[(#382)](https://github.com/PennyLaneAI/pennylane-lightning/pull/382)

### Contributors

This release contains contributions from (in alphabetical order):

Amintor Dusko, Chae-Yeun Park, Monit Sharma, Shuli Shu

---

# Release 0.26.1

### Bug fixes

* Fixes the transposition method used in the probability calculation.
[(#377)](https://github.com/PennyLaneAI/pennylane-lightning/pull/377)

### Contributor

Amintor Dusko

---
# Release 0.26.0

### Improvements

* Introduces requirements-dev.txt and improves dockerfile.
[(#330)](https://github.com/PennyLaneAI/pennylane-lightning/pull/330)

* Support `expval` for a Hamiltonian.
[(#333)](https://github.com/PennyLaneAI/pennylane-lightning/pull/333)

* Implements caching for Kokkos installation.
[(#316)](https://github.com/PennyLaneAI/pennylane-lightning/pull/316)

* Supports measurements of operator arithmetic classes such as `Sum`, `Prod`,
  and `SProd` by deferring handling of them to `DefaultQubit`.
  [(#349)](https://github.com/PennyLaneAI/pennylane-lightning/pull/349)

```
@qml.qnode(qml.device('lightning.qubit', wires=2))
def circuit():
    obs = qml.s_prod(2.1, qml.PauliZ(0)) + qml.op_sum(qml.PauliX(0), qml.PauliZ(1))
    return qml.expval(obs)
```

### Bug fixes

* Test updates to reflect new measurement error messages.
[(#334)](https://github.com/PennyLaneAI/pennylane-lightning/pull/334)

* Updates to the release tagger to fix incompatibilities with RTD.
[(#344)](https://github.com/PennyLaneAI/pennylane-lightning/pull/344)

* Update cancel-workflow-action and bot credentials.
[(#345)](https://github.com/PennyLaneAI/pennylane-lightning/pull/345)

### Contributors

This release contains contributions from (in alphabetical order):

Amintor Dusko, Christina Lee, Lee J. O'Riordan, Chae-Yeun Park

---

# Release 0.25.0

### New features since last release

### Breaking changes

* We explicitly disable support for PennyLane's parameter broadcasting.
[#317](https://github.com/PennyLaneAI/pennylane-lightning/pull/317)

* We explicitly remove support for PennyLane's `Sum`, `SProd` and `Prod`
  as observables.
  [(#326)](https://github.com/PennyLaneAI/pennylane-lightning/pull/326)

### Improvements

* CI builders use a reduced set of resources and redundant tests for PRs.
[(#319)](https://github.com/PennyLaneAI/pennylane-lightning/pull/319)

* Parallelize wheel-builds where applicable.
[(#314)](https://github.com/PennyLaneAI/pennylane-lightning/pull/314)

* AVX2/512 kernels are now available on Linux/MacOS with x86-64 architecture.
[(#313)](https://github.com/PennyLaneAI/pennylane-lightning/pull/313)

### Documentation

* Updated ReadTheDocs runner version from Ubuntu 20.04 to 22.04
[(#327)](https://github.com/PennyLaneAI/pennylane-lightning/pull/327)

### Bug fixes

* Test updates to reflect new additions to PennyLane.
[(#318)](https://github.com/PennyLaneAI/pennylane-lightning/pull/318)

### Contributors

This release contains contributions from (in alphabetical order):

Amintor Dusko, Christina Lee, Rashid N H M, Lee J. O'Riordan, Chae-Yeun Park

---

# Release 0.24.0

### New features since last release

* Add `SingleExcitation` and `DoubleExcitation` qchem gates and generators.
[(#289)](https://github.com/PennyLaneAI/pennylane-lightning/pull/289)

* Add a new dispatch mechanism for future kernels.
[(#291)](https://github.com/PennyLaneAI/pennylane-lightning/pull/291)

* Add `IsingXY` gate operation.
[(#303)](https://github.com/PennyLaneAI/pennylane-lightning/pull/303)

* Support `qml.state()` in vjp and Hamiltonian in adjoint jacobian.
[(#294)](https://github.com/PennyLaneAI/pennylane-lightning/pull/294)

### Breaking changes

* Codebase is now moving to C++20. The default compiler for Linux is now GCC10.
[(#295)](https://github.com/PennyLaneAI/pennylane-lightning/pull/295)

* Minimum macOS version is changed to 10.15 (Catalina).
[(#295)](https://github.com/PennyLaneAI/pennylane-lightning/pull/295)

### Improvements

* Split matrix operations, refactor dispatch mechanisms, and add a benchmark suits.
[(#274)](https://github.com/PennyLaneAI/pennylane-lightning/pull/274)

* Add native support for the calculation of sparse Hamiltonians' expectation values.
Sparse operations are offloaded to [Kokkos](https://github.com/kokkos/kokkos) and
[Kokkos-Kernels](https://github.com/kokkos/kokkos-kernels).
[(#283)](https://github.com/PennyLaneAI/pennylane-lightning/pull/283)

* Device `lightning.qubit` now accepts a datatype for a statevector.
[(#290)](https://github.com/PennyLaneAI/pennylane-lightning/pull/290)

```python
dev1 = qml.device('lightning.qubit', wires=4, c_dtype=np.complex64) # for single precision
dev2 = qml.device('lightning.qubit', wires=4, c_dtype=np.complex128) # for double precision
```

### Documentation

* Use the centralized [Xanadu Sphinx Theme](https://github.com/XanaduAI/xanadu-sphinx-theme)
  to style the Sphinx documentation.
[(#287)](https://github.com/PennyLaneAI/pennylane-lightning/pull/287)

### Bug fixes

* Fix the issue with using available `clang-format` version in format.
[(#288)](https://github.com/PennyLaneAI/pennylane-lightning/pull/288)

* Fix a bug in the generator of `DoubleExcitationPlus`.
[(#298)](https://github.com/PennyLaneAI/pennylane-lightning/pull/298)

### Contributors

This release contains contributions from (in alphabetical order):

Mikhail Andrenkov, Ali Asadi, Amintor Dusko, Lee James O'Riordan, Chae-Yeun Park, and Shuli Shu

---

# Release 0.23.0

### New features since last release

* Add `generate_samples()` to lightning.
[(#247)](https://github.com/PennyLaneAI/pennylane-lightning/pull/247)

* Add Lightning GBenchmark Suite.
[(#249)](https://github.com/PennyLaneAI/pennylane-lightning/pull/249)

* Support runtime and compile information.
[(#253)](https://github.com/PennyLaneAI/pennylane-lightning/pull/253)

### Improvements

* Add `ENABLE_BLAS` build to CI checks.
[(#249)](https://github.com/PennyLaneAI/pennylane-lightning/pull/249)

* Add more `clang-tidy` checks and kernel tests.
[(#253)](https://github.com/PennyLaneAI/pennylane-lightning/pull/253)

* Add C++ code coverage to CI.
[(#265)](https://github.com/PennyLaneAI/pennylane-lightning/pull/265)

* Skip over identity operations in `"lightning.qubit"`.
[(#268)](https://github.com/PennyLaneAI/pennylane-lightning/pull/268)

### Bug fixes

* Update tests to remove `JacobianTape`.
[(#260)](https://github.com/PennyLaneAI/pennylane-lightning/pull/260)

* Fix tests for MSVC.
[(#264)](https://github.com/PennyLaneAI/pennylane-lightning/pull/264)

* Fix `#include <cpuid.h>` for PPC and AArch64 in Linux.
[(#266)](https://github.com/PennyLaneAI/pennylane-lightning/pull/266)

* Remove deprecated tape execution methods.
[(#270)](https://github.com/PennyLaneAI/pennylane-lightning/pull/270)

* Update `qml.probs` in `test_measures.py`.
[(#280)](https://github.com/PennyLaneAI/pennylane-lightning/pull/280)

### Contributors

This release contains contributions from (in alphabetical order):

Ali Asadi, Chae-Yeun Park, Lee James O'Riordan, and Trevor Vincent

---

# Release 0.22.1

### Bug fixes

* Ensure `Identity ` kernel is registered to C++ dispatcher.
[(#275)](https://github.com/PennyLaneAI/pennylane-lightning/pull/275)

---

# Release 0.22.0

### New features since last release

* Add Docker support.
[(#234)](https://github.com/PennyLaneAI/pennylane-lightning/pull/234)

### Improvements

* Update quantum tapes serialization and Python tests.
[(#239)](https://github.com/PennyLaneAI/pennylane-lightning/pull/239)

* Clang-tidy is now enabled for both tests and examples builds under Github Actions.
[(#237)](https://github.com/PennyLaneAI/pennylane-lightning/pull/237)

* The return type of `StateVectorBase` data is now derived-class defined.
[(#237)](https://github.com/PennyLaneAI/pennylane-lightning/pull/237)

* Update adjointJacobian and VJP methods.
[(#222)](https://github.com/PennyLaneAI/pennylane-lightning/pull/222)

* Set GitHub workflow to upload wheels to Test PyPI.
[(#220)](https://github.com/PennyLaneAI/pennylane-lightning/pull/220)

* Finalize the new kernel implementation.
[(#212)](https://github.com/PennyLaneAI/pennylane-lightning/pull/212)

### Documentation

* Use of batching with OpenMP threads is documented.
[(#221)](https://github.com/PennyLaneAI/pennylane-lightning/pull/221)

### Bug fixes

* Fix for OOM errors when using adjoint with large numbers of observables.
[(#221)](https://github.com/PennyLaneAI/pennylane-lightning/pull/221)

* Add virtual destructor to C++ state-vector classes.
[(#200)](https://github.com/PennyLaneAI/pennylane-lightning/pull/200)

* Fix a bug in Python tests with operations' `matrix` calls.
[(#238)](https://github.com/PennyLaneAI/pennylane-lightning/pull/238)

* Refactor utility header and fix a bug in linear algebra function with CBLAS.
[(#228)](https://github.com/PennyLaneAI/pennylane-lightning/pull/228)

### Contributors

This release contains contributions from (in alphabetical order):

Ali Asadi, Chae-Yeun Park, Lee James O'Riordan

---

# Release 0.21.0

### New features since last release

* Add C++ only benchmark for a given list of gates.
[(#199)](https://github.com/PennyLaneAI/pennylane-lightning/pull/199)

* Wheel-build support for Python 3.10.
[(#186)](https://github.com/PennyLaneAI/pennylane-lightning/pull/186)

* C++ support for probability, expectation value and variance calculations.
[(#185)](https://github.com/PennyLaneAI/pennylane-lightning/pull/185)

* Add bindings to C++ expval, var, probs.
[(#214)](https://github.com/PennyLaneAI/pennylane-lightning/pull/214)

### Improvements

* `setup.py` adds debug only when --debug is given
[(#208)](https://github.com/PennyLaneAI/pennylane-lightning/pull/208)

* Add new highly-performant C++ kernels for quantum gates.
[(#202)](https://github.com/PennyLaneAI/pennylane-lightning/pull/202)

The new kernels significantly improve the runtime performance of PennyLane-Lightning
for both differentiable and non-differentiable workflows. Here is an example workflow
using the adjoint differentiation method with a circuit of 5 strongly entangling layers:

```python
import pennylane as qml
from pennylane import numpy as np
from pennylane.templates.layers import StronglyEntanglingLayers
from numpy.random import random
np.random.seed(42)
n_layers = 5
n_wires = 6
dev = qml.device("lightning.qubit", wires=n_wires)

@qml.qnode(dev, diff_method="adjoint")
def circuit(weights):
    StronglyEntanglingLayers(weights, wires=list(range(n_wires)))
    return [qml.expval(qml.PauliZ(i)) for i in range(n_wires)]

init_weights = np.random.random(StronglyEntanglingLayers.shape(n_layers=n_layers, n_wires=n_wires))
params = np.array(init_weights,requires_grad=True)
jac = qml.jacobian(circuit)(params)
```
The latest release shows improved performance on both single and multi-threaded evaluations!

<img src="https://raw.githubusercontent.com/PennyLaneAI/pennylane-lightning/v0.21.0-rc0/doc/_static/lightning_v20_v21_bm.png" width=50%/>

* Ensure debug info is built into dynamic libraries.
[(#201)](https://github.com/PennyLaneAI/pennylane-lightning/pull/201)

### Documentation

* New guidelines on adding and benchmarking C++ kernels.
[(#202)](https://github.com/PennyLaneAI/pennylane-lightning/pull/202)

### Bug fixes

* Update clang-format version
[(#219)](https://github.com/PennyLaneAI/pennylane-lightning/pull/219)

* Fix failed tests on Windows.
[(#218)](https://github.com/PennyLaneAI/pennylane-lightning/pull/218)

* Update clang-format version
[(#219)](https://github.com/PennyLaneAI/pennylane-lightning/pull/219)

* Add virtual destructor to C++ state-vector classes.
[(#200)](https://github.com/PennyLaneAI/pennylane-lightning/pull/200)

* Fix failed tests for the non-binary wheel.
[(#213)](https://github.com/PennyLaneAI/pennylane-lightning/pull/213)

* Add virtual destructor to C++ state-vector classes.
[(#200)](https://github.com/PennyLaneAI/pennylane-lightning/pull/200)

### Contributors

This release contains contributions from (in alphabetical order):

Ali Asadi, Amintor Dusko, Chae-Yeun Park, Lee James O'Riordan

---

# Release 0.20.1

### Bug fixes

* Fix missing header-files causing build errors in algorithms module.
[(#193)](https://github.com/PennyLaneAI/pennylane-lightning/pull/193)

* Fix failed tests for the non-binary wheel.
[(#191)](https://github.com/PennyLaneAI/pennylane-lightning/pull/191)

---
# Release 0.20.2

### Bug fixes

* Introduce CY kernel to Lightning to avoid issues with decomposition.
[(#203)](https://github.com/PennyLaneAI/pennylane-lightning/pull/203)

### Contributors

This release contains contributions from (in alphabetical order):

Lee J. O'Riordan

# Release 0.20.1

### Bug fixes

* Fix missing header-files causing build errors in algorithms module.
[(#193)](https://github.com/PennyLaneAI/pennylane-lightning/pull/193)

* Fix failed tests for the non-binary wheel.
[(#191)](https://github.com/PennyLaneAI/pennylane-lightning/pull/191)

# Release 0.20.0

### New features since last release

* Add wheel-builder support for Python 3.10.
  [(#186)](https://github.com/PennyLaneAI/pennylane-lightning/pull/186)

* Add VJP support to PL-Lightning.
[(#181)](https://github.com/PennyLaneAI/pennylane-lightning/pull/181)

* Add complex64 support in PL-Lightning.
[(#177)](https://github.com/PennyLaneAI/pennylane-lightning/pull/177)

* Added examples folder containing aggregate gate performance test.
[(#165)](https://github.com/PennyLaneAI/pennylane-lightning/pull/165)

### Breaking changes

### Improvements

* Update PL-Lightning to support new features in PL.
[(#179)](https://github.com/PennyLaneAI/pennylane-lightning/pull/179)

### Documentation

* Lightning setup.py build process uses CMake.
[(#176)](https://github.com/PennyLaneAI/pennylane-lightning/pull/176)

### Contributors

This release contains contributions from (in alphabetical order):

Ali Asadi, Chae-Yeun Park, Isidor Schoch, Lee James O'Riordan

---

# Release 0.19.0

* Add Cache-Friendly DOTC, GEMV, GEMM along with BLAS Support.
[(#155)](https://github.com/PennyLaneAI/pennylane-lightning/pull/155)

### Improvements

* The performance of parametric gates has been improved.
  [(#157)](https://github.com/PennyLaneAI/pennylane-lightning/pull/157)

* AVX support is enabled for Linux users on Intel/AMD platforms.
  [(#157)](https://github.com/PennyLaneAI/pennylane-lightning/pull/157)

* PennyLane-Lightning has been updated to conform with clang-tidy
  recommendations for modernization, offering performance improvements across
  all use-cases.
  [(#153)](https://github.com/PennyLaneAI/pennylane-lightning/pull/153)

### Breaking changes

* Linux users on `x86_64` must have a CPU supporting AVX.
  [(#157)](https://github.com/PennyLaneAI/pennylane-lightning/pull/157)

### Bug fixes

* OpenMP built with Intel MacOS CI runners causes failures on M1 Macs. OpenMP is currently
  disabled in the built wheels until this can be resolved with Github Actions runners.
  [(#166)](https://github.com/PennyLaneAI/pennylane-lightning/pull/166)

### Contributors

This release contains contributions from (in alphabetical order):

Ali Asadi, Lee James O'Riordan

---

# Release 0.18.0

### New features since last release

* PennyLane-Lightning now provides a high-performance
  [adjoint Jacobian](http://arxiv.org/abs/2009.02823) method for differentiating quantum circuits.
  [(#136)](https://github.com/PennyLaneAI/pennylane-lightning/pull/136)

  The adjoint method operates after a forward pass by iteratively applying inverse gates to scan
  backwards through the circuit. The method is already available in PennyLane's
  `default.qubit` device, but the version provided by `lightning.qubit` integrates with the C++
  backend and is more performant, as shown in the plot below:

  <img src="https://raw.githubusercontent.com/PennyLaneAI/pennylane-lightning/master/doc/_static/lightning_adjoint.png" width=70%/>

  The plot compares the average runtime of `lightning.qubit` and `default.qubit` for calculating the
  Jacobian of a circuit using the adjoint method for a range of qubit numbers. The circuit
  consists of ten `BasicEntanglerLayers` with a `PauliZ` expectation value calculated on each wire,
  repeated over ten runs. We see that `lightning.qubit` provides a speedup of around two to eight
  times, depending on the number of qubits.

  The adjoint method can be accessed using the standard interface. Consider the following circuit:

  ```python
  import pennylane as qml

  wires = 3
  layers = 2
  dev = qml.device("lightning.qubit", wires=wires)

  @qml.qnode(dev, diff_method="adjoint")
  def circuit(weights):
      qml.templates.StronglyEntanglingLayers(weights, wires=range(wires))
      return qml.expval(qml.PauliZ(0))

  weights = qml.init.strong_ent_layers_normal(layers, wires, seed=1967)
  ```

  The circuit can be executed and its gradient calculated using:

    ```pycon
  >>> print(f"Circuit evaluated: {circuit(weights)}")
  Circuit evaluated: 0.9801286266677633
  >>> print(f"Circuit gradient:\n{qml.grad(circuit)(weights)}")
  Circuit gradient:
  [[[-1.11022302e-16 -1.63051504e-01 -4.14810501e-04]
    [ 1.11022302e-16 -1.50136528e-04 -1.77922957e-04]
    [ 0.00000000e+00 -3.92874550e-02  8.14523075e-05]]

   [[-1.14472273e-04  3.85963953e-02  0.00000000e+00]
    [-5.76791765e-05 -9.78478343e-02  0.00000000e+00]
    [-5.55111512e-17  0.00000000e+00 -1.11022302e-16]]]
  ```

* PennyLane-Lightning now supports all of the operations and observables of `default.qubit`.
  [(#124)](https://github.com/PennyLaneAI/pennylane-lightning/pull/124)

### Improvements

* A new state-vector class `StateVectorManaged` was added, enabling memory use to be bound to
  statevector lifetime.
  [(#136)](https://github.com/PennyLaneAI/pennylane-lightning/pull/136)

* The repository now has a well-defined component hierarchy, allowing each indepedent unit to be
  compiled and linked separately.
  [(#136)](https://github.com/PennyLaneAI/pennylane-lightning/pull/136)

* PennyLane-Lightning can now be installed without compiling its C++ binaries and will fall back
  to using the `default.qubit` implementation. Skipping compilation is achieved by setting the
  `SKIP_COMPILATION` environment variable, e.g., Linux/MacOS: `export SKIP_COMPILATION=True`,
  Windows: `set SKIP_COMPILATION=True`. This feature is intended for building a pure-Python wheel of
  PennyLane-Lightning as a backup for platforms without a dedicated wheel.
  [(#129)](https://github.com/PennyLaneAI/pennylane-lightning/pull/129)

* The C++-backed Python bound methods can now be directly called with wires and supplied parameters.
  [(#125)](https://github.com/PennyLaneAI/pennylane-lightning/pull/125)

* Lightning supports arbitrary unitary and non-unitary gate-calls from Python to C++ layer.
  [(#121)](https://github.com/PennyLaneAI/pennylane-lightning/pull/121)

### Documentation

* Added preliminary architecture diagram for package.
  [(#131)](https://github.com/PennyLaneAI/pennylane-lightning/pull/131)

* C++ API built as part of docs generation.
  [(#131)](https://github.com/PennyLaneAI/pennylane-lightning/pull/131)

### Breaking changes

* Wheels for MacOS <= 10.13 will no longer be provided due to XCode SDK C++17 support requirements.
  [(#149)](https://github.com/PennyLaneAI/pennylane-lightning/pull/149)

### Bug fixes

* An indexing error in the CRY gate is fixed. [(#136)](https://github.com/PennyLaneAI/pennylane-lightning/pull/136)

* Column-major data in numpy is now correctly converted to row-major upon pass to the C++ layer.
  [(#126)](https://github.com/PennyLaneAI/pennylane-lightning/pull/126)

### Contributors

This release contains contributions from (in alphabetical order):

Thomas Bromley, Lee James O'Riordan

---

# Release 0.17.0

### New features

* C++ layer now supports float (32-bit) and double (64-bit) templated complex data.
  [(#113)](https://github.com/PennyLaneAI/pennylane-lightning/pull/113)

### Improvements

* The PennyLane device test suite is now included in coverage reports.
  [(#123)](https://github.com/PennyLaneAI/pennylane-lightning/pull/123)

* Static versions of jQuery and Bootstrap are no longer included in the CSS theme.
  [(#118)](https://github.com/PennyLaneAI/pennylane-lightning/pull/118)

* C++ tests have been ported to use Catch2 framework.
  [(#115)](https://github.com/PennyLaneAI/pennylane-lightning/pull/115)

* Testing now exists for both float and double precision methods in C++ layer.
  [(#113)](https://github.com/PennyLaneAI/pennylane-lightning/pull/113)
  [(#115)](https://github.com/PennyLaneAI/pennylane-lightning/pull/115)

* Compile-time utility methods with `constexpr` have been added.
  [(#113)](https://github.com/PennyLaneAI/pennylane-lightning/pull/113)

* Wheel-build support for ARM64 (Linux and MacOS) and PowerPC (Linux) added.
  [(#110)](https://github.com/PennyLaneAI/pennylane-lightning/pull/110)

* Add support for Controlled Phase Gate (`ControlledPhaseShift`).
  [(#114)](https://github.com/PennyLaneAI/pennylane-lightning/pull/114)

* Move changelog to `.github` and add a changelog reminder.
  [(#111)](https://github.com/PennyLaneAI/pennylane-lightning/pull/111)

* Adds CMake build system support.
  [(#104)](https://github.com/PennyLaneAI/pennylane-lightning/pull/104)


### Breaking changes

* Removes support for Python 3.6 and adds support for Python 3.9.
  [(#127)](https://github.com/PennyLaneAI/pennylane-lightning/pull/127)
  [(#128)](https://github.com/PennyLaneAI/pennylane-lightning/pull/128)

* Compilers with C++17 support are now required to build C++ module.
  [(#113)](https://github.com/PennyLaneAI/pennylane-lightning/pull/113)

* Gate classes have been removed with functionality added to StateVector class.
  [(#113)](https://github.com/PennyLaneAI/pennylane-lightning/pull/113)

* We are no longer building wheels for Python 3.6.
  [(#106)](https://github.com/PennyLaneAI/pennylane-lightning/pull/106)

### Bug fixes

* PowerPC wheel-builder now successfully compiles modules.
  [(#120)](https://github.com/PennyLaneAI/pennylane-lightning/pull/120)

### Documentation

* Added community guidelines.
  [(#109)](https://github.com/PennyLaneAI/pennylane-lightning/pull/109)

### Contributors

This release contains contributions from (in alphabetical order):

Ali Asadi, Christina Lee, Thomas Bromley, Lee James O'Riordan

---

# Release 0.15.1

### Bug fixes

* The PennyLane-Lightning binaries are now built with NumPy 1.19.5, to avoid ABI
  compatibility issues with the latest NumPy 1.20 release. See
  [the NumPy release notes](https://numpy.org/doc/stable/release/1.20.0-notes.html#size-of-np-ndarray-and-np-void-changed)
  for more details.
  [(#97)](https://github.com/PennyLaneAI/pennylane-lightning/pull/97)

### Contributors

This release contains contributions from (in alphabetical order):

Josh Izaac, Antal Száva

---

# Release 0.15.0

### Improvements

* For compatibility with PennyLane v0.15, the `analytic` keyword argument
  has been removed. Statistics can still be computed analytically by setting
  `shots=None`.
  [(#93)](https://github.com/PennyLaneAI/pennylane-lightning/pull/93)

* Inverse gates are now supported.
  [(#89)](https://github.com/PennyLaneAI/pennylane-lightning/pull/89)

* Add new lightweight backend with performance improvements.
  [(#57)](https://github.com/PennyLaneAI/pennylane-lightning/pull/57)

* Remove the previous Eigen-based backend.
  [(#67)](https://github.com/PennyLaneAI/pennylane-lightning/pull/67)

### Bug fixes

* Re-add dispatch table after fixing static initialisation order issue.
  [(#68)](https://github.com/PennyLaneAI/pennylane-lightning/pull/68)

### Contributors

This release contains contributions from (in alphabetical order):

Thomas Bromley, Theodor Isacsson, Christina Lee, Thomas Loke, Antal Száva.

---

# Release 0.14.1

### Bug fixes

* Fixes a bug where the `QNode` would swap `LightningQubit` to
  `DefaultQubitAutograd` on device execution due to the inherited
  `passthru_devices` entry of the `capabilities` dictionary.
  [(#61)](https://github.com/PennyLaneAI/pennylane-lightning/pull/61)

### Contributors

This release contains contributions from (in alphabetical order):

Antal Száva

---

# Release 0.14.0

### Improvements

* Extends support from 16 qubits to 50 qubits.
  [(#52)](https://github.com/PennyLaneAI/pennylane-lightning/pull/52)

### Bug fixes

* Updates applying basis state preparations to correspond to the
  changes in `DefaultQubit`.
  [(#55)](https://github.com/PennyLaneAI/pennylane-lightning/pull/55)

### Contributors

This release contains contributions from (in alphabetical order):

Thomas Loke, Tom Bromley, Josh Izaac, Antal Száva

---

# Release 0.12.0

### Bug fixes

* Updates capabilities dictionary to be compatible with core PennyLane
  [(#45)](https://github.com/PennyLaneAI/pennylane-lightning/pull/45)

* Fix install of Eigen for CI wheel building
  [(#44)](https://github.com/PennyLaneAI/pennylane-lightning/pull/44)

### Contributors

This release contains contributions from (in alphabetical order):

Tom Bromley, Josh Izaac, Antal Száva

---

# Release 0.11.0

Initial release.

This release contains contributions from (in alphabetical order):

Tom Bromley, Josh Izaac, Nathan Killoran, Antal Száva<|MERGE_RESOLUTION|>--- conflicted
+++ resolved
@@ -1,35 +1,15 @@
-<<<<<<< HEAD
 # Release 0.28.1
-=======
-# Release 0.29.0-dev
->>>>>>> b8213b6f
 
 ### Bug fixes
 
 * Fix Pybind11 module versioning and locations for Windows wheels.
-[(#)]()
+[(#400)](https://github.com/PennyLaneAI/pennylane-lightning/pull/400)
 
 ### Contributors
 
 This release contains contributions from (in alphabetical order):
 
 Lee J. O'Riordan
-
----
-
-# Release 0.28.0
-
-### Breaking changes
-
-### Improvements
-
-### Documentation
-
-### Bug fixes
-
-### Contributors
-
-This release contains contributions from (in alphabetical order):
 
 ---
 
