name: Wheel::Windows::x86_64
on:
  push:
    branches:
      - master
  pull_request:
  release:
    types: [published]

env:
  CIBW_BUILD: 'cp37-* cp38-* cp39-* cp310-*'

  CIBW_ARCHS_WINDOWS: "AMD64"

  # Python build settings
  CIBW_BEFORE_BUILD: |
    pip install pybind11 ninja cmake && powershell.exe New-ItemProperty -Path "HKLM:\\SYSTEM\\CurrentControlSet\\Control\\FileSystem" -Name "LongPathsEnabled" -Value 1 -PropertyType DWORD -Force

  # Testing of built wheels
  CIBW_TEST_REQUIRES: numpy~=1.21 scipy pytest pytest-cov pytest-mock flaky

  CIBW_BEFORE_TEST: |
    pip install git+https://github.com/PennyLaneAI/pennylane.git@master
    python -c "import sys; print(sys.path)"

  CIBW_TEST_COMMAND: |
    pl-device-test --device=lightning.qubit --skip-ops -x --tb=short --no-flaky-report

  DISTUTILS_USE_SDK: 1

  MSSdk: 1

jobs:
  win-wheels:
    strategy:
      fail-fast: false
      matrix:
        os: [windows-latest]
    name: ${{ matrix.os }}
    runs-on: ${{ matrix.os }}

    steps:
      - name: Cancel Previous Runs
        uses: styfle/cancel-workflow-action@0.4.1
        with:
          access_token: ${{ github.token }}

      - name: Get git branch name
        id: branch-name
        uses: tj-actions/branch-names@v5

      - uses: actions/checkout@v2

      - uses: actions/setup-python@v2
        name: Install Python
        with:
          python-version: '3.7'

<<<<<<< HEAD
=======
      - name: Install cibuildwheel
        run: python -m pip install cibuildwheel==2.3.0

>>>>>>> 2d481f6a
      - name: Build wheels
        run: python -m cibuildwheel --output-dir wheelhouse

      - uses: actions-ecosystem/action-regex-match@v2
        id: rc_build
        with:
          text: ${{ github.event.pull_request.head.ref }}
          regex: '.*[0-9]+.[0-9]+.[0-9]+[-_]?rc[0-9]+'

      - uses: actions/upload-artifact@v2
        if: ${{ github.event_name == 'release' || github.ref == 'refs/heads/master' || steps.rc_build.outputs.match != ''}}
        with:
          name: ${{ runner.os }}-wheels.zip
          path: ./wheelhouse/*.whl

  upload-pypi:
    needs: win-wheels
    runs-on: ubuntu-latest
    if: ${{ github.event_name == 'release' || github.ref == 'refs/heads/master'}}
    steps:
      - uses: actions/download-artifact@v2
        with:
          name: Windows-wheels.zip
          path: dist

      - name: Upload wheels to PyPI
        uses: pypa/gh-action-pypi-publish@release/v1
        with:
          user: __token__
          password: ${{ secrets.TEST_PYPI_API_TOKEN }}
          repository_url: https://test.pypi.org/legacy/<|MERGE_RESOLUTION|>--- conflicted
+++ resolved
@@ -56,12 +56,9 @@
         with:
           python-version: '3.7'
 
-<<<<<<< HEAD
-=======
       - name: Install cibuildwheel
         run: python -m pip install cibuildwheel==2.3.0
 
->>>>>>> 2d481f6a
       - name: Build wheels
         run: python -m cibuildwheel --output-dir wheelhouse
 
